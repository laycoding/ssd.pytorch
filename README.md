# SSD: Single Shot MultiBox Object Detector, in PyTorch
A [PyTorch](http://pytorch.org/) implementation of [Single Shot MultiBox Detector](http://arxiv.org/abs/1512.02325) from the 2016 paper by Wei Liu, Dragomir Anguelov, Dumitru Erhan, Christian Szegedy, Scott Reed, Cheng-Yang, and Alexander C. Berg.  The official and original Caffe code can be found [here](https://github.com/weiliu89/caffe/tree/ssd). 

***UPDATE:*** We have just added support for MS COCO! Check it out [below](#coco).

## Authors

* [**Max deGroot**](https://github.com/amdegroot)
* [**Ellis Brown**](http://github.com/ellisbrown)

***Note:*** Unfortunately, this is just a hobby for us and not a full-time job, so we'll do our best to keep things up to date, but no guarantees.  That being said, thanks to everyone for your continued help and feedback as it is really appreciated. We will try to address everything as soon as possible. 


<img align="right" src= "https://github.com/amdegroot/ssd.pytorch/blob/master/doc/ssd.png" height = 400/>

### Table of Contents
- <a href='#installation'>Installation</a>
- <a href='#datasets'>Datasets</a>
- <a href='#training-ssd'>Train</a>
- <a href='#evaluation'>Evaluate</a>
- <a href='#performance'>Performance</a>
- <a href='#demos'>Demos</a>
- <a href='#todo'>Future Work</a>
- <a href='#references'>Reference</a>

&nbsp;
&nbsp;
&nbsp;
&nbsp;

## Installation
- Install [PyTorch](http://pytorch.org/) by selecting your environment on the website and running the appropriate command.
- Clone this repository.
  * Note: We currently only support Python 3+.
- Then download the dataset by following the [instructions](#datasets) below.
- We now support [Visdom](https://github.com/facebookresearch/visdom) for real-time loss visualization during training! 
  * To use Visdom in the browser: 
  ```Shell
  # First install Python server and client 
  pip install visdom
  # Start the server (probably in a screen or tmux)
  python -m visdom.server
  ```
  * Then (during training) navigate to http://localhost:8097/ (see the Train section below for training details).
<<<<<<< HEAD
- Note: For training, we currently only support [VOC](http://host.robots.ox.ac.uk/pascal/VOC/), but are adding [COCO](http://mscoco.org/) and hopefully [ImageNet](http://www.image-net.org/) soon. 
=======
- Note: For training, we currently support [VOC](http://host.robots.ox.ac.uk/pascal/VOC/) and [COCO](http://mscoco.org/), and aim to add [ImageNet](http://www.image-net.org/) support soon.
- UPDATE: We have switched from PIL Image support to cv2. The plan is to create a branch that uses PIL as well.  
>>>>>>> e1bb0d0d

## Datasets
To make things easy, we provide bash scripts to handle the dataset downloads and setup for you.  We also provide simple dataset loaders that inherit `torch.utils.data.Dataset`, making them fully compatible with the `torchvision.datasets` [API](http://pytorch.org/docs/torchvision/datasets.html).


### COCO
Microsoft COCO: Common Objects in Context 

##### Download COCO 2014
```Shell
# specify a directory for dataset to be downloaded into, else default is ~/data/
sh data/scripts/COCO2014.sh
```

### VOC Dataset
PASCAL VOC: Visual Object Classes

##### Download VOC2007 trainval & test
```Shell
# specify a directory for dataset to be downloaded into, else default is ~/data/
sh data/scripts/VOC2007.sh # <directory>
```

##### Download VOC2012 trainval
```Shell
# specify a directory for dataset to be downloaded into, else default is ~/data/
sh data/scripts/VOC2012.sh # <directory>
```

## Training SSD
- First download the fc-reduced [VGG-16](https://arxiv.org/abs/1409.1556) PyTorch base network weights at:              https://s3.amazonaws.com/amdegroot-models/vgg16_reducedfc.pth
- By default, we assume you have downloaded the file in the `ssd.pytorch/weights` dir:

```Shell
mkdir weights
cd weights
wget https://s3.amazonaws.com/amdegroot-models/vgg16_reducedfc.pth
```

- To train SSD using the train script simply specify the parameters listed in `train.py` as a flag or manually change them.

```Shell
python train.py
```

- Note:
  * For training, an NVIDIA GPU is strongly recommended for speed.
  * For instructions on Visdom usage/installation, see the <a href='#installation'>Installation</a> section.
  * You can pick-up training from a checkpoint by specifying the path as one of the training parameters (again, see `train.py` for options)
  
## Evaluation
To evaluate a trained network:

```Shell
python eval.py
```

You can specify the parameters listed in the `eval.py` file by flagging them or manually changing them.  


<img align="left" src= "https://github.com/amdegroot/ssd.pytorch/blob/master/doc/detection_examples.png">

## Performance

#### VOC2007 Test

##### mAP

| Original | Converted weiliu89 weights | From scratch w/o data aug | From scratch w/ data aug |
|:-:|:-:|:-:|:-:|
| 77.2 % | 77.26 % | 58.12% | 77.43 % |

##### FPS
**GTX 1060:** ~45.45 FPS 

## Demos

### Use a pre-trained SSD network for detection

#### Download a pre-trained network
- We are trying to provide PyTorch `state_dicts` (dict of weight tensors) of the latest SSD model definitions trained on different datasets.  
- Currently, we provide the following PyTorch models: 
    * SSD300 trained on VOC0712 (newest PyTorch weights)
      - https://s3.amazonaws.com/amdegroot-models/ssd300_mAP_77.43_v2.pth
    * SSD300 trained on VOC0712 (original Caffe weights)
      - https://s3.amazonaws.com/amdegroot-models/ssd_300_VOC0712.pth
- Our goal is to reproduce this table from the [original paper](http://arxiv.org/abs/1512.02325) 
<p align="left">
<img src="http://www.cs.unc.edu/~wliu/papers/ssd_results.png" alt="SSD results on multiple datasets" width="800px"></p>

### Try the demo notebook
- Make sure you have [jupyter notebook](http://jupyter.readthedocs.io/en/latest/install.html) installed.
- Two alternatives for installing jupyter notebook:
    1. If you installed PyTorch with [conda](https://www.continuum.io/downloads) (recommended), then you should already have it.  (Just  navigate to the ssd.pytorch cloned repo and run): 
    `jupyter notebook` 

    2. If using [pip](https://pypi.python.org/pypi/pip):
    
```Shell
# make sure pip is upgraded
pip3 install --upgrade pip
# install jupyter notebook
pip install jupyter
# Run this inside ssd.pytorch
jupyter notebook
```

- Now navigate to `demo/demo.ipynb` at http://localhost:8888 (by default) and have at it!

### Try the webcam demo
- Works on CPU (may have to tweak `cv2.waitkey` for optimal fps) or on an NVIDIA GPU
- This demo currently requires opencv2+ w/ python bindings and an onboard webcam
  * You can change the default webcam in `demo/live.py`
- Install the [imutils](https://github.com/jrosebr1/imutils) package to leverage multi-threading on CPU:
  * `pip install imutils`
- Running `python -m demo.live` opens the webcam and begins detecting!

## TODO
We have accumulated the following to-do list, which we hope to complete in the near future
- Still to come:
<<<<<<< HEAD
  * Support for the MS COCO dataset
  * Support for SSD512 training and testing
  * Support for training on custom datasets
=======
  * Train SSD300 with batch norm
  * Add support for SSD512 training and testing
  * Create a functional model definition for Sergey Zagoruyko's [functional-zoo](https://github.com/szagoruyko/functional-zoo)
>>>>>>> e1bb0d0d


## References
- Wei Liu, et al. "SSD: Single Shot MultiBox Detector." [ECCV2016]((http://arxiv.org/abs/1512.02325)).
- [Original Implementation (CAFFE)](https://github.com/weiliu89/caffe/tree/ssd)
- A huge thank you to [Alex Koltun](https://github.com/alexkoltun) and his team at [Webyclip](webyclip.com) for their help in finishing the data augmentation portion.
- A list of other great SSD ports that were sources of inspiration (especially the Chainer repo): 
  * [Chainer](https://github.com/Hakuyume/chainer-ssd), [Keras](https://github.com/rykov8/ssd_keras), [MXNet](https://github.com/zhreshold/mxnet-ssd), [Tensorflow](https://github.com/balancap/SSD-Tensorflow) <|MERGE_RESOLUTION|>--- conflicted
+++ resolved
@@ -42,12 +42,7 @@
   python -m visdom.server
   ```
   * Then (during training) navigate to http://localhost:8097/ (see the Train section below for training details).
-<<<<<<< HEAD
-- Note: For training, we currently only support [VOC](http://host.robots.ox.ac.uk/pascal/VOC/), but are adding [COCO](http://mscoco.org/) and hopefully [ImageNet](http://www.image-net.org/) soon. 
-=======
 - Note: For training, we currently support [VOC](http://host.robots.ox.ac.uk/pascal/VOC/) and [COCO](http://mscoco.org/), and aim to add [ImageNet](http://www.image-net.org/) support soon.
-- UPDATE: We have switched from PIL Image support to cv2. The plan is to create a branch that uses PIL as well.  
->>>>>>> e1bb0d0d
 
 ## Datasets
 To make things easy, we provide bash scripts to handle the dataset downloads and setup for you.  We also provide simple dataset loaders that inherit `torch.utils.data.Dataset`, making them fully compatible with the `torchvision.datasets` [API](http://pytorch.org/docs/torchvision/datasets.html).
@@ -168,16 +163,9 @@
 ## TODO
 We have accumulated the following to-do list, which we hope to complete in the near future
 - Still to come:
-<<<<<<< HEAD
-  * Support for the MS COCO dataset
-  * Support for SSD512 training and testing
-  * Support for training on custom datasets
-=======
-  * Train SSD300 with batch norm
-  * Add support for SSD512 training and testing
-  * Create a functional model definition for Sergey Zagoruyko's [functional-zoo](https://github.com/szagoruyko/functional-zoo)
->>>>>>> e1bb0d0d
-
+  * [x] Support for the MS COCO dataset
+  * [ ] Support for SSD512 training and testing
+  * [ ] Support for training on custom datasets
 
 ## References
 - Wei Liu, et al. "SSD: Single Shot MultiBox Detector." [ECCV2016]((http://arxiv.org/abs/1512.02325)).
