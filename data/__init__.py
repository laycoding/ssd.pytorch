from .voc0712 import VOCDetection, AnnotationTransform, detection_collate, VOC_CLASSES
from .config import *
import cv2
import numpy as np
<<<<<<< HEAD
import torch

def base_transform(image, size, means):
    x = cv2.resize(image, (size, size)).astype(np.float32)
    x -= x.min()
    x /= x.max()
    x -= (means[2], means[1], means[0])
=======

def base_transform(image, size, mean):
    x = cv2.resize(image, (size, size)).astype(np.float32)
    x -= mean
>>>>>>> 85f306a0
    x = x.astype(np.float32)
    return x


class BaseTransform:
<<<<<<< HEAD
    def __init__(self, size, means):
        self.size = size
        self.means = means

    def __call__(self, image, boxes=None, labels=None):
        return base_transform(image, self.size, self.means), boxes, labels
=======
    def __init__(self, size, mean):
        self.size = size
        self.mean = np.array(mean, dtype=np.float32)

    def __call__(self, image, boxes=None, labels=None):
        return base_transform(image, self.size, self.mean), boxes, labels
>>>>>>> 85f306a0
<|MERGE_RESOLUTION|>--- conflicted
+++ resolved
@@ -2,37 +2,19 @@
 from .config import *
 import cv2
 import numpy as np
-<<<<<<< HEAD
-import torch
 
-def base_transform(image, size, means):
-    x = cv2.resize(image, (size, size)).astype(np.float32)
-    x -= x.min()
-    x /= x.max()
-    x -= (means[2], means[1], means[0])
-=======
 
 def base_transform(image, size, mean):
     x = cv2.resize(image, (size, size)).astype(np.float32)
     x -= mean
->>>>>>> 85f306a0
     x = x.astype(np.float32)
     return x
 
 
 class BaseTransform:
-<<<<<<< HEAD
-    def __init__(self, size, means):
-        self.size = size
-        self.means = means
-
-    def __call__(self, image, boxes=None, labels=None):
-        return base_transform(image, self.size, self.means), boxes, labels
-=======
     def __init__(self, size, mean):
         self.size = size
         self.mean = np.array(mean, dtype=np.float32)
 
     def __call__(self, image, boxes=None, labels=None):
-        return base_transform(image, self.size, self.mean), boxes, labels
->>>>>>> 85f306a0
+        return base_transform(image, self.size, self.mean), boxes, labels