--- conflicted
+++ resolved
@@ -33,13 +33,8 @@
 parser.add_argument('--weight_decay', default=5e-4, type=float, help='Weight decay for SGD')
 parser.add_argument('--gamma', default=0.1, type=float, help='Gamma update for SGD')
 parser.add_argument('--log_iters', default=True, type=bool, help='Print the loss at each iteration')
-<<<<<<< HEAD
-parser.add_argument('--visdom', default=False, type=bool, help='Use visdom to for loss visualization')
-parser.add_argument('--send_images_to_visdom', type=bool, default=False, help='Sample a random image from each 10th batch, send it to visdom after augmentations step')
-=======
 parser.add_argument('--visdom', default=False, type=str2bool, help='Use visdom to for loss visualization')
 parser.add_argument('--send_images_to_visdom', type=str2bool, default=False, help='Sample a random image from each 10th batch, send it to visdom after augmentations step')
->>>>>>> 85f306a0
 parser.add_argument('--save_folder', default='weights/', help='Location to save checkpoint models')
 parser.add_argument('--voc_root', default='~/data/VOCdevkit/', help='Location of VOC root directory')
 args = parser.parse_args()
@@ -58,11 +53,7 @@
 train_sets = [('2007', 'trainval'), ('2012', 'trainval')]
 # train_sets = 'train'
 ssd_dim = 300  # only support 300 now
-<<<<<<< HEAD
-rgb_means = (104/256.0, 117/256.0, 123/256.0)  # only support voc now
-=======
 means = (104, 117, 123)  # only support voc now
->>>>>>> 85f306a0
 num_classes = 21
 batch_size = args.batch_size
 accum_batch_size = 32
@@ -126,11 +117,7 @@
     print('Loading Dataset...')
 
     dataset = VOCDetection(args.voc_root, train_sets, SSDAugmentation(
-<<<<<<< HEAD
-        ssd_dim, rgb_means), AnnotationTransform())
-=======
         ssd_dim, means), AnnotationTransform())
->>>>>>> 85f306a0
 
     epoch_size = len(dataset) // args.batch_size
     print('Training SSD on', dataset.name)
@@ -158,20 +145,12 @@
             )
         )
     batch_iterator = None
-<<<<<<< HEAD
-    for iteration in range(args.start_iter, max_iter):
-        if (not batch_iterator) or (iteration % epoch_size == 0):
-            # create batch iterator
-            batch_iterator = iter(data.DataLoader(dataset, batch_size, num_workers=args.num_workers,
-                                                  shuffle=True, collate_fn=detection_collate))
-=======
     data_loader = data.DataLoader(dataset, batch_size, num_workers=args.num_workers,
                                   shuffle=True, collate_fn=detection_collate)
     for iteration in range(args.start_iter, max_iter):
         if (not batch_iterator) or (iteration % epoch_size == 0):
             # create batch iterator
             batch_iterator = iter(data_loader)
->>>>>>> 85f306a0
         if iteration in stepvalues:
             step_index += 1
             adjust_learning_rate(optimizer, args.gamma, step_index)
